"""Simple PPo implementation in JAX"""
from collections import deque
import functools
from typing import Callable, List, Optional, Tuple, Union

import chex
import gym
import haiku as hk
import jax
import jax.nn as nn
import jax.numpy as jnp
import jax.random as jrng
import optax
import numpy as np
import rlax

from minimalistic_rl.algorithms import Base
from minimalistic_rl.buffer import TransitionBatch, from_singles
from minimalistic_rl.updater import apply_updates
from minimalistic_rl.wrapper import VecEnv

Array = chex.Array
ArrayNumpy = chex.ArrayNumpy
PRNGKey = chex.PRNGKey
Scalar = chex.Scalar


def make_PPO_config(user_config: dict):
    user_config = user_config if user_config is not None else {}
    config = {
        "algo": user_config.pop("algo", "ppo"),
        "policy": user_config.pop("policy", "on"),
        "discount": user_config.pop("discount", 0.99),
        "epsilon": user_config.pop("epsilon", 0.1),
        "lambda": user_config.pop("lambda", 0.95),
        "critic_coef": user_config.pop("critic_coef", 0.5),
        "entropy_coef": user_config.pop("entropy_coef", 0.01),
        "T": user_config.pop("T", 512),
        "batch_size": user_config.pop("batch_size", 128),
        "learning_rate": user_config.pop("learning_rate", 2.5e-4),
        "improve_cycle": user_config.pop("improve_cycle", 1),
        "n_train_steps": user_config.pop("n_train_steps", 1),
        "n_steps": user_config.pop("n_steps", int(1e6)),
        "episode_cycle_len": user_config.pop("episode_cycle_len", 10),
        "verbose": user_config.pop("verbose", 2),
    }
    return config


class PPO(Base):
    """Simple PPO"""

    def __init__(
        self,
        rng: PRNGKey,
        env: Union[gym.Env, VecEnv],
        actor_transformed: hk.Transformed,
        critic_transformed: hk.Transformed,
        config: Optional[dict] = None,
    ) -> None:
        config = make_PPO_config(config)
        super().__init__(config=config, rng=rng, env=env)

        self.rng, rng1, rng2 = jrng.split(rng, 3)

        dummy_S = self.env.reset()  # TODO needs a wrapper if custom observations
        # dummy_S = jax.tree_map(lambda x: jnp.expand_dims(x, axis=0), dummy_s)

        self.actor_params = actor_transformed.init(rng1, dummy_S)
        self.critic_params = critic_transformed.init(rng2, dummy_S)
        self.params = hk.data_structures.merge(self.actor_params, self.critic_params)

        learning_rate = self.config["learning_rate"]
        self.optimizer = optax.adam(learning_rate)
        self.opt_state = self.optimizer.init(self.params)

        self.actor_apply = actor_transformed.apply
        self.critic_apply = critic_transformed.apply

        self._discount = self.config["discount"]
        self._epsilon = self.config["epsilon"]
        self._lambda = self.config["lambda"]

        self._critic_coef = self.config["critic_coef"]
        self._entropy_coef = self.config["entropy_coef"]

    def act(
        self, rng: PRNGKey, s: ArrayNumpy
    ) -> Tuple[int, float]:  # TODO needs a wrapper if custom observations
        """Performs an action in the environment"""
        S = s
        rng1, rng2 = jrng.split(rng, 2)
        # S = jax.tree_map(lambda x: jnp.expand_dims(x, axis=0), s)
        Logits = jax.jit(self.actor_apply)(self.params, rng1, S)
        Probs = nn.softmax(Logits, axis=-1)

        A = rlax.categorical_sample(rng2, Probs)
        Probs_A = jnp.take_along_axis(Probs, A[..., jnp.newaxis], axis=-1)
        return np.array(A, dtype=np.int32), jnp.log(Probs_A)[..., 0]

    def improve(self, logs: dict):
        """Performs n_train_steps training loops"""

        self.rng, rng1 = jrng.split(self.rng, 2)

        Transition = self.buffer.sample_all()
        S, A, R, Done, S_next, Logp, Adv, Return = prepare_data(
            self.params,
            rng1,
            self.critic_apply,
            self._discount,
            self._lambda,
            Transition,
        )
        Transition = from_singles(S, A, R, Done, S_next, Logp, Adv, Return)

        idx = jnp.arange(len(S))
        n_batch = max(len(idx) // self.config["batch_size"], 1)

        n_train_steps = self.config["n_train_steps"]
        mean_loss = deque()
        for _ in range(n_train_steps):
            rng1 = jrng.split(rng1)[0]
            idx = jrng.permutation(rng1, idx, independent=True)

            for i in range(n_batch):

                rng1, _rng1 = jrng.split(rng1, 2)

                _idx = idx[
                    i * self.config["batch_size"] : (i + 1) * self.config["batch_size"]
                ]
                _Transition = jax.tree_map(lambda leaf: leaf[_idx], Transition)

                loss, grads = jax.value_and_grad(ppo_loss, has_aux=False)(
                    self.params,
                    _rng1,
                    self.actor_apply,
                    self.critic_apply,
                    self._epsilon,
                    self._critic_coef,
                    self._entropy_coef,
                    _Transition,
                )
                self.params, self.opt_state = apply_updates(
                    self.optimizer, self.params, self.opt_state, grads
                )
                mean_loss.append(np.array(loss))

        logs.update(
            {
                "total_loss": sum(mean_loss) / len(mean_loss),
<<<<<<< HEAD
                "actor_loss": sum(mean_actor_loss) / len(mean_actor_loss),
                "critic_loss": sum(mean_critic_loss) / len(mean_critic_loss),
                "entropy": sum(mean_entropy) / len(mean_entropy),
                "params": self.params,
=======
>>>>>>> 371dcdff
            }
        )

        self.buffer.clear()

        return logs


@functools.partial(jax.jit, static_argnums=(2, 3))
def ppo_loss(
    params: hk.Params,
    rng: PRNGKey,
    actor_apply: Callable,
    critic_apply: Callable,
    epsilon: Scalar,
    critic_coef: Scalar,
    entropy_coef: Scalar,
    Transition: TransitionBatch,
) -> Scalar:
    """Computes the loss, PPO style"""
    S, A, _, _, _, Logp, Adv, Return = Transition.to_tuple()

    new_Logits = actor_apply(params, rng, S)
    V = critic_apply(params, rng, S)[..., 0]

    new_Probs = jnp.take_along_axis(
        nn.softmax(new_Logits, axis=-1), A[..., jnp.newaxis], axis=-1
    )[..., 0]
    new_Logp = jnp.log(new_Probs + 1e-6)

    Ratio = jnp.exp(new_Logp - Logp)

    actor_loss = rlax.clipped_surrogate_pg_loss(Ratio, Adv, epsilon)

    critic_loss = jnp.mean(jnp.square(Return - V))

    entropy_loss = rlax.entropy_loss(new_Logits, jnp.ones_like(new_Probs))

    return actor_loss + critic_coef * critic_loss + entropy_coef * entropy_loss


@functools.partial(jax.jit, static_argnums=(2))
def prepare_data(
    params: hk.Params,
    rng: PRNGKey,
    critic_apply: Callable,
    discount: float,
    lambda_: float,
    Transition: TransitionBatch,
):

    S, A, R, Done, S_next, Logp, _, _ = Transition.to_tuple()
    S = jnp.swapaxes(S, 1, 0)
    A = jnp.swapaxes(A, 1, 0)
    R = jnp.swapaxes(R, 1, 0)
    Done = jnp.swapaxes(Done, 1, 0)
    S_next = jnp.swapaxes(S_next, 1, 0)
    Logp = jnp.swapaxes(Logp, 1, 0)
    Discount = discount * jnp.where(Done, 0.0, 1.0)

    V_ = jax.vmap(lambda s: critic_apply(params, rng, s))(S)[..., 0]
    V_last_ = jax.vmap(lambda s: critic_apply(params, rng, s))(S[:, -1:])[..., 0]

    def get_gae(V, V_last, R, Discount):
        Adv = rlax.truncated_generalized_advantage_estimation(
            R, Discount, lambda_, jnp.concatenate([V, V_last], axis=0), True
        )
        return Adv

    Adv = jax.vmap(get_gae)(V_, V_last_, R, Discount)

    def get_return(V, R, Discount):
        Lambda_return = rlax.lambda_returns(R, Discount, V, lambda_, True)
        return Lambda_return

    Return = jax.vmap(get_return)(V_, R, Discount)

    S = jnp.reshape(S, (-1,) + S.shape[2:])
    A = jnp.reshape(A, (-1,) + A.shape[2:]).astype(jnp.int32)
    R = jnp.reshape(R, (-1,) + R.shape[2:])
    Done = jnp.reshape(Done, (-1,) + Done.shape[2:])
    S_next = jnp.reshape(S_next, (-1,) + S_next.shape[2:])
    Logp = jnp.reshape(Logp, (-1,) + Logp.shape[2:])
    Adv = jnp.reshape(Adv, (-1,) + Adv.shape[2:])
    Return = jnp.reshape(Return, (-1,) + Return.shape[2:])

    return S, A, R, Done, S_next, Logp, Adv, Return<|MERGE_RESOLUTION|>--- conflicted
+++ resolved
@@ -150,13 +150,7 @@
         logs.update(
             {
                 "total_loss": sum(mean_loss) / len(mean_loss),
-<<<<<<< HEAD
-                "actor_loss": sum(mean_actor_loss) / len(mean_actor_loss),
-                "critic_loss": sum(mean_critic_loss) / len(mean_critic_loss),
-                "entropy": sum(mean_entropy) / len(mean_entropy),
                 "params": self.params,
-=======
->>>>>>> 371dcdff
             }
         )
 
